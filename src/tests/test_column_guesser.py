--- conflicted
+++ resolved
@@ -1,15 +1,8 @@
-<<<<<<< HEAD
-=======
-from sql.magic import SqlMagic
->>>>>>> bb3674c0
+import re
 import sys
 from nose.tools import with_setup, raises
-import re
+from sql.magic import SqlMagic
 
-<<<<<<< HEAD
-=======
-global ip
->>>>>>> bb3674c0
 ip = get_ipython()
 
 class SqlEnv(object):
@@ -17,11 +10,7 @@
         self.connectstr = connectstr
     def query(self, txt):
         return ip.run_line_magic('sql', "%s %s" % (self.connectstr, txt))
-<<<<<<< HEAD
-    
-=======
 
->>>>>>> bb3674c0
 sql_env = SqlEnv('sqlite://')
 
 def setup():
